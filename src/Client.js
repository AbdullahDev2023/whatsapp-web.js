'use strict';

const EventEmitter = require('events');
const puppeteer = require('puppeteer');
const moduleRaid = require('@pedroslopez/moduleraid/moduleraid');

const Util = require('./util/Util');
const InterfaceController = require('./util/InterfaceController');
const { WhatsWebURL, DefaultOptions, Events, WAState } = require('./util/Constants');
const { ExposeStore, LoadUtils } = require('./util/Injected');
const ChatFactory = require('./factories/ChatFactory');
const ContactFactory = require('./factories/ContactFactory');
const WebCacheFactory = require('./webCache/WebCacheFactory');
const { ClientInfo, Message, MessageMedia, Contact, Location, GroupNotification, Label, Call, Buttons, List, Reaction, Chat } = require('./structures');
const LegacySessionAuth = require('./authStrategies/LegacySessionAuth');
const NoAuth = require('./authStrategies/NoAuth');

/**
 * Starting point for interacting with the WhatsApp Web API
 * @extends {EventEmitter}
 * @param {object} options - Client options
 * @param {AuthStrategy} options.authStrategy - Determines how to save and restore sessions. Will use LegacySessionAuth if options.session is set. Otherwise, NoAuth will be used.
 * @param {string} options.webVersion - The version of WhatsApp Web to use. Use options.webVersionCache to configure how the version is retrieved.
 * @param {object} options.webVersionCache - Determines how to retrieve the WhatsApp Web version. Defaults to a local cache (LocalWebCache) that falls back to latest if the requested version is not found.
 * @param {number} options.authTimeoutMs - Timeout for authentication selector in puppeteer
 * @param {object} options.puppeteer - Puppeteer launch options. View docs here: https://github.com/puppeteer/puppeteer/
 * @param {number} options.qrMaxRetries - How many times should the qrcode be refreshed before giving up
 * @param {string} options.restartOnAuthFail  - @deprecated This option should be set directly on the LegacySessionAuth.
 * @param {object} options.session - @deprecated Only here for backwards-compatibility. You should move to using LocalAuth, or set the authStrategy to LegacySessionAuth explicitly. 
 * @param {number} options.takeoverOnConflict - If another whatsapp web session is detected (another browser), take over the session in the current browser
 * @param {number} options.takeoverTimeoutMs - How much time to wait before taking over the session
 * @param {string} options.userAgent - User agent to use in puppeteer
 * @param {string} options.ffmpegPath - Ffmpeg path to use when formating videos to webp while sending stickers 
 * @param {boolean} options.bypassCSP - Sets bypassing of page's Content-Security-Policy.
 * @param {object} options.proxyAuthentication - Proxy Authentication object.
 * 
 * @fires Client#qr
 * @fires Client#authenticated
 * @fires Client#auth_failure
 * @fires Client#ready
 * @fires Client#message
 * @fires Client#message_ack
 * @fires Client#message_create
 * @fires Client#message_revoke_me
 * @fires Client#message_revoke_everyone
 * @fires Client#media_uploaded
 * @fires Client#group_join
 * @fires Client#group_leave
 * @fires Client#group_update
 * @fires Client#disconnected
 * @fires Client#change_state
 * @fires Client#contact_changed
 * @fires Client#group_admin_changed
 */
class Client extends EventEmitter {
    constructor(options = {}) {
        super();

        this.options = Util.mergeDefault(DefaultOptions, options);
        
        if(!this.options.authStrategy) {
            if(Object.prototype.hasOwnProperty.call(this.options, 'session')) {
                process.emitWarning(
                    'options.session is deprecated and will be removed in a future release due to incompatibility with multi-device. ' +
                    'Use the LocalAuth authStrategy, don\'t pass in a session as an option, or suppress this warning by using the LegacySessionAuth strategy explicitly (see https://wwebjs.dev/guide/authentication.html#legacysessionauth-strategy).',
                    'DeprecationWarning'
                );

                this.authStrategy = new LegacySessionAuth({
                    session: this.options.session,
                    restartOnAuthFail: this.options.restartOnAuthFail
                });
            } else {
                this.authStrategy = new NoAuth();
            }
        } else {
            this.authStrategy = this.options.authStrategy;
        }

        this.authStrategy.setup(this);

        this.pupBrowser = null;
        this.pupPage = null;

        Util.setFfmpegPath(this.options.ffmpegPath);
    }

    /**
     * Sets up events and requirements, kicks off authentication request
     */
    async initialize() {
        let [browser, page] = [null, null];

        await this.authStrategy.beforeBrowserInitialized();

        const puppeteerOpts = this.options.puppeteer;
        if (puppeteerOpts && puppeteerOpts.browserWSEndpoint) {
            browser = await puppeteer.connect(puppeteerOpts);
            page = await browser.newPage();
        } else {
            const browserArgs = [...(puppeteerOpts.args || [])];
            if(!browserArgs.find(arg => arg.includes('--user-agent'))) {
                browserArgs.push(`--user-agent=${this.options.userAgent}`);
            }

            browser = await puppeteer.launch({...puppeteerOpts, args: browserArgs});
            page = (await browser.pages())[0];
        }

        if (this.options.proxyAuthentication !== undefined) {
            await page.authenticate(this.options.proxyAuthentication);
        }
      
        await page.setUserAgent(this.options.userAgent);
        if (this.options.bypassCSP) await page.setBypassCSP(true);

        this.pupBrowser = browser;
        this.pupPage = page;

        await this.authStrategy.afterBrowserInitialized();
        await this.initWebVersionCache();

        await page.goto(WhatsWebURL, {
            waitUntil: 'load',
            timeout: 0,
            referer: 'https://whatsapp.com/'
        });

        // wait till page load
        await page.waitForSelector('[class=web]', { timeout: this.options.authTimeoutMs });


        await page.evaluate(ExposeStore, moduleRaid.toString());
        // Check window.Store Injection
        await page.waitForFunction('window.Store != undefined');


        await page.evaluate(async () => {
            // safely unregister service workers
            const registrations = await navigator.serviceWorker.getRegistrations();
            for (let registration of registrations) {
                registration.unregister();
            }
        });

        //Load util functions (serializers, helper functions)
        await page.evaluate(LoadUtils);


        // Add InterfaceController
        this.interface = new InterfaceController(this);

        await page.evaluate(`function getElementByXpath(path) {
            return document.evaluate(path, document, null, XPathResult.FIRST_ORDERED_NODE_TYPE, null).singleNodeValue;
          }`);

        let lastPercent = null,
            lastPercentMessage = null;

        await page.exposeFunction('loadingScreen', async (percent, message) => {
            if (lastPercent !== percent || lastPercentMessage !== message) {
                this.emit(Events.LOADING_SCREEN, percent, message);
                lastPercent = percent;
                lastPercentMessage = message;
            }
        });

        await page.evaluate(
            async function (selectors) {
                var observer = new MutationObserver(function () {
                    let progressBar = window.getElementByXpath(
                        selectors.PROGRESS
                    );
                    let progressMessage = window.getElementByXpath(
                        selectors.PROGRESS_MESSAGE
                    );

                    if (progressBar) {
                        window.loadingScreen(
                            progressBar.value,
                            progressMessage.innerText
                        );
                    }
                });

                observer.observe(document, {
                    attributes: true,
                    childList: true,
                    characterData: true,
                    subtree: true,
                });
            },
            {
                PROGRESS: '//*[@id=\'app\']/div/div/div[2]/progress',
                PROGRESS_MESSAGE: '//*[@id=\'app\']/div/div/div[3]',
            }
        );

        const needAuthentication = await page.evaluate(() => {
            let state = window.Store.AppState.state;
            return state == 'UNPAIRED' || state == 'UNPAIRED_IDLE';
        });

        // Register qr events
        let qrRetries = 0;
        await page.exposeFunction('onQRChanged', async (qr) => {
            /**
            * Emitted when a QR code is received
            * @event Client#qr
            * @param {string} qr QR Code
            */
            this.emit(Events.QR_RECEIVED, qr);
            if (this.options.qrMaxRetries > 0) {
                qrRetries++;
                if (qrRetries > this.options.qrMaxRetries) {
                    this.emit(Events.DISCONNECTED, 'Max qrcode retries reached');
                    await this.destroy();
                }
            }
        });

        // Connection is unpaired. Needs authentication
        if (needAuthentication) {
            const { failed, failureEventPayload, restart } = await this.authStrategy.onAuthenticationNeeded();
            if(failed) {
                /**
                 * Emitted when there has been an error while trying to restore an existing session
                 * @event Client#auth_failure
                 * @param {string} message
                 */
                this.emit(Events.AUTHENTICATION_FAILURE, failureEventPayload);
                await this.destroy();
                if (restart) {
                    // session restore failed so try again but without session to force new authentication
                    return this.initialize();
                }
                return;
            }
            // if we are logged out, print the current qr code
            await page.evaluate(() => {
                const conn = window.Store.Conn;
                window.onQRChanged(conn.ref);
            });
        }

<<<<<<< HEAD
        // Register other events
=======
        await page.evaluate(() => {
            /**
             * Helper function that compares between two WWeb versions. Its purpose is to help the developer to choose the correct code implementation depending on the comparison value and the WWeb version.
             * @param {string} lOperand The left operand for the WWeb version string to compare with
             * @param {string} operator The comparison operator
             * @param {string} rOperand The right operand for the WWeb version string to compare with
             * @returns {boolean} Boolean value that indicates the result of the comparison
             */
            window.compareWwebVersions = (lOperand, operator, rOperand) => {
                if (!['>', '>=', '<', '<=', '='].includes(operator)) {
                    throw new class _ extends Error {
                        constructor(m) { super(m); this.name = 'CompareWwebVersionsError'; }
                    }('Invalid comparison operator is provided');

                }
                if (typeof lOperand !== 'string' || typeof rOperand !== 'string') {
                    throw new class _ extends Error {
                        constructor(m) { super(m); this.name = 'CompareWwebVersionsError'; }
                    }('A non-string WWeb version type is provided');
                }

                lOperand = lOperand.replace(/-beta$/, '');
                rOperand = rOperand.replace(/-beta$/, '');

                while (lOperand.length !== rOperand.length) {
                    lOperand.length > rOperand.length
                        ? rOperand = rOperand.concat('0')
                        : lOperand = lOperand.concat('0');
                }

                lOperand = Number(lOperand.replace(/\./g, ''));
                rOperand = Number(rOperand.replace(/\./g, ''));

                return (
                    operator === '>' ? lOperand > rOperand :
                        operator === '>=' ? lOperand >= rOperand :
                            operator === '<' ? lOperand < rOperand :
                                operator === '<=' ? lOperand <= rOperand :
                                    operator === '=' ? lOperand === rOperand :
                                        false
                );
            };
        });

        await page.evaluate(ExposeStore, moduleRaid.toString());
        const authEventPayload = await this.authStrategy.getAuthEventPayload();

        /**
         * Emitted when authentication is successful
         * @event Client#authenticated
         */
        this.emit(Events.AUTHENTICATED, authEventPayload);

        // Check window.Store Injection
        await page.waitForFunction('window.Store != undefined');

        await page.evaluate(async () => {
            // safely unregister service workers
            const registrations = await navigator.serviceWorker.getRegistrations();
            for (let registration of registrations) {
                registration.unregister();
            }
        });

        //Load util functions (serializers, helper functions)
        await page.evaluate(LoadUtils);

        // Expose client info
        /**
         * Current connection information
         * @type {ClientInfo}
         */
        this.info = new ClientInfo(this, await page.evaluate(() => {
            return { ...window.Store.Conn.serialize(), wid: window.Store.User.getMeUser() };
        }));

        // Add InterfaceController
        this.interface = new InterfaceController(this);

        // Register events
>>>>>>> ecf19eb9
        await page.exposeFunction('onAddMessageEvent', msg => {
            if (msg.type === 'gp2') {
                const notification = new GroupNotification(this, msg);
                if (['add', 'invite', 'linked_group_join'].includes(msg.subtype)) {
                    /**
                     * Emitted when a user joins the chat via invite link or is added by an admin.
                     * @event Client#group_join
                     * @param {GroupNotification} notification GroupNotification with more information about the action
                     */
                    this.emit(Events.GROUP_JOIN, notification);
                } else if (msg.subtype === 'remove' || msg.subtype === 'leave') {
                    /**
                     * Emitted when a user leaves the chat or is removed by an admin.
                     * @event Client#group_leave
                     * @param {GroupNotification} notification GroupNotification with more information about the action
                     */
                    this.emit(Events.GROUP_LEAVE, notification);
                } else if (msg.subtype === 'promote' || msg.subtype === 'demote') {
                    /**
                     * Emitted when a current user is promoted to an admin or demoted to a regular user.
                     * @event Client#group_admin_changed
                     * @param {GroupNotification} notification GroupNotification with more information about the action
                     */
                    this.emit(Events.GROUP_ADMIN_CHANGED, notification);
                } else {
                    /**
                     * Emitted when group settings are updated, such as subject, description or picture.
                     * @event Client#group_update
                     * @param {GroupNotification} notification GroupNotification with more information about the action
                     */
                    this.emit(Events.GROUP_UPDATE, notification);
                }
                return;
            }

            const message = new Message(this, msg);

            /**
             * Emitted when a new message is created, which may include the current user's own messages.
             * @event Client#message_create
             * @param {Message} message The message that was created
             */
            this.emit(Events.MESSAGE_CREATE, message);

            if (msg.id.fromMe) return;

            /**
             * Emitted when a new message is received.
             * @event Client#message
             * @param {Message} message The message that was received
             */
            this.emit(Events.MESSAGE_RECEIVED, message);
        });

        let last_message;

        await page.exposeFunction('onChangeMessageTypeEvent', (msg) => {

            if (msg.type === 'revoked') {
                const message = new Message(this, msg);
                let revoked_msg;
                if (last_message && msg.id.id === last_message.id.id) {
                    revoked_msg = new Message(this, last_message);
                }

                /**
                 * Emitted when a message is deleted for everyone in the chat.
                 * @event Client#message_revoke_everyone
                 * @param {Message} message The message that was revoked, in its current state. It will not contain the original message's data.
                 * @param {?Message} revoked_msg The message that was revoked, before it was revoked. It will contain the message's original data. 
                 * Note that due to the way this data is captured, it may be possible that this param will be undefined.
                 */
                this.emit(Events.MESSAGE_REVOKED_EVERYONE, message, revoked_msg);
            }

        });

        await page.exposeFunction('onChangeMessageEvent', (msg) => {

            if (msg.type !== 'revoked') {
                last_message = msg;
            }

            /**
             * The event notification that is received when one of
             * the group participants changes their phone number.
             */
            const isParticipant = msg.type === 'gp2' && msg.subtype === 'modify';

            /**
             * The event notification that is received when one of
             * the contacts changes their phone number.
             */
            const isContact = msg.type === 'notification_template' && msg.subtype === 'change_number';

            if (isParticipant || isContact) {
                /** @type {GroupNotification} object does not provide enough information about this event, so a @type {Message} object is used. */
                const message = new Message(this, msg);

                const newId = isParticipant ? msg.recipients[0] : msg.to;
                const oldId = isParticipant ? msg.author : msg.templateParams.find(id => id !== newId);

                /**
                 * Emitted when a contact or a group participant changes their phone number.
                 * @event Client#contact_changed
                 * @param {Message} message Message with more information about the event.
                 * @param {String} oldId The user's id (an old one) who changed their phone number
                 * and who triggered the notification.
                 * @param {String} newId The user's new id after the change.
                 * @param {Boolean} isContact Indicates if a contact or a group participant changed their phone number.
                 */
                this.emit(Events.CONTACT_CHANGED, message, oldId, newId, isContact);
            }
        });

        await page.exposeFunction('onRemoveMessageEvent', (msg) => {

            if (!msg.isNewMsg) return;

            const message = new Message(this, msg);

            /**
             * Emitted when a message is deleted by the current user.
             * @event Client#message_revoke_me
             * @param {Message} message The message that was revoked
             */
            this.emit(Events.MESSAGE_REVOKED_ME, message);

        });

        await page.exposeFunction('onMessageAckEvent', (msg, ack) => {

            const message = new Message(this, msg);

            /**
             * Emitted when an ack event occurrs on message type.
             * @event Client#message_ack
             * @param {Message} message The message that was affected
             * @param {MessageAck} ack The new ACK value
             */
            this.emit(Events.MESSAGE_ACK, message, ack);

        });

        await page.exposeFunction('onChatUnreadCountEvent', async (data) =>{
            const chat = await this.getChatById(data.id);

            /**
             * Emitted when the chat unread count changes
             */
            this.emit(Events.UNREAD_COUNT, chat);
        });

        await page.exposeFunction('onMessageMediaUploadedEvent', (msg) => {

            const message = new Message(this, msg);

            /**
             * Emitted when media has been uploaded for a message sent by the client.
             * @event Client#media_uploaded
             * @param {Message} message The message with media that was uploaded
             */
            this.emit(Events.MEDIA_UPLOADED, message);
        });

        await page.exposeFuncton('onReady', (done) => {
            // if done syncing
            if (done) {
                /**
                 * Emitted when the client has initialized and is ready to receive messages.
                 * @event Client#ready
                 */
                this.emit(Events.READY);
                this.authStrategy.afterAuthReady();
            }
        });

        await page.exposeFunction('onAppStateChangedEvent', async (state) => {
            if (state == 'CONNECTED') {
                const authEventPayload = await this.authStrategy.getAuthEventPayload();

                /**
                 * Emitted when authentication is successful
                 * @event Client#authenticated
                 */
                this.emit(Events.AUTHENTICATED, authEventPayload);
                // Expose client info

                /**
                 * Current connection information
                 * @type {ClientInfo}
                 */
                this.info = new ClientInfo(this, await page.evaluate(() => {
                    return { ...window.Store.Conn.serialize(), wid: window.Store.User.getMeUser() };
                }));
                return;
            } else if (state == 'UNPAIRED_IDLE') {
                // refresh qr code
                window.Store.Cmd.refreshQR();
                
                return;
            }

            /**
             * Emitted when the connection state changes
             * @event Client#change_state
             * @param {WAState} state the new connection state
             */
            this.emit(Events.STATE_CHANGED, state);

            const ACCEPTED_STATES = [WAState.CONNECTED, WAState.OPENING, WAState.PAIRING, WAState.TIMEOUT];

            if (this.options.takeoverOnConflict) {
                ACCEPTED_STATES.push(WAState.CONFLICT);

                if (state === WAState.CONFLICT) {
                    setTimeout(() => {
                        this.pupPage.evaluate(() => window.Store.AppState.takeover());
                    }, this.options.takeoverTimeoutMs);
                }
            }

            if (!ACCEPTED_STATES.includes(state)) {
                /**
                 * Emitted when the client has been disconnected
                 * @event Client#disconnected
                 * @param {WAState|"NAVIGATION"} reason reason that caused the disconnect
                 */
                await this.authStrategy.disconnect();
                this.emit(Events.DISCONNECTED, state);
                this.destroy();
            }
        });

        await page.exposeFunction('onBatteryStateChangedEvent', (state) => {
            const { battery, plugged } = state;

            if (battery === undefined) return;

            /**
             * Emitted when the battery percentage for the attached device changes. Will not be sent if using multi-device.
             * @event Client#change_battery
             * @param {object} batteryInfo
             * @param {number} batteryInfo.battery - The current battery percentage
             * @param {boolean} batteryInfo.plugged - Indicates if the phone is plugged in (true) or not (false)
             * @deprecated
             */
            this.emit(Events.BATTERY_CHANGED, { battery, plugged });
        });

        await page.exposeFunction('onIncomingCall', (call) => {
            /**
             * Emitted when a call is received
             * @event Client#incoming_call
             * @param {object} call
             * @param {number} call.id - Call id
             * @param {string} call.peerJid - Who called
             * @param {boolean} call.isVideo - if is video
             * @param {boolean} call.isGroup - if is group
             * @param {boolean} call.canHandleLocally - if we can handle in waweb
             * @param {boolean} call.outgoing - if is outgoing
             * @param {boolean} call.webClientShouldHandle - If Waweb should handle
             * @param {object} call.participants - Participants
             */
            const cll = new Call(this, call);
            this.emit(Events.INCOMING_CALL, cll);
        });

        await page.exposeFunction('onReaction', (reactions) => {
            for (const reaction of reactions) {
                /**
                 * Emitted when a reaction is sent, received, updated or removed
                 * @event Client#message_reaction
                 * @param {object} reaction
                 * @param {object} reaction.id - Reaction id
                 * @param {number} reaction.orphan - Orphan
                 * @param {?string} reaction.orphanReason - Orphan reason
                 * @param {number} reaction.timestamp - Timestamp
                 * @param {string} reaction.reaction - Reaction
                 * @param {boolean} reaction.read - Read
                 * @param {object} reaction.msgId - Parent message id
                 * @param {string} reaction.senderId - Sender id
                 * @param {?number} reaction.ack - Ack
                 */

                this.emit(Events.MESSAGE_REACTION, new Reaction(this, reaction));
            }
        });

        await page.exposeFunction('onRemoveChatEvent', (chat) => {
            /**
             * Emitted when a chat is removed
             * @event Client#chat_removed
             * @param {Chat} chat
             */
            this.emit(Events.CHAT_REMOVED, new Chat(this, chat));
        });

        await page.exposeFunction('onArchiveChatEvent', (chat, currState, prevState) => {
            /**
             * Emitted when a chat is archived/unarchived
             * @event Client#chat_archived
             * @param {Chat} chat
             * @param {boolean} currState
             * @param {boolean} prevState
             */
            this.emit(Events.CHAT_ARCHIVED, new Chat(this, chat), currState, prevState);
        });

        await page.exposeFunction('onEditMessageEvent', (msg, newBody, prevBody) => {

            if(msg.type === 'revoked'){
                return;
            }
            /**
             * Emitted when messages are edited
             * @event Client#message_edit
             * @param {Message} message
             * @param {string} newBody
             * @param {string} prevBody
             */
            this.emit(Events.MESSAGE_EDIT, new Message(this, msg), newBody, prevBody);
        });

        await page.evaluate(() => {
            window.Store.Msg.on('change', (msg) => { window.onChangeMessageEvent(window.WWebJS.getMessageModel(msg)); });
            window.Store.Msg.on('change:type', (msg) => { window.onChangeMessageTypeEvent(window.WWebJS.getMessageModel(msg)); });
            window.Store.Msg.on('change:ack', (msg, ack) => { window.onMessageAckEvent(window.WWebJS.getMessageModel(msg), ack); });
            window.Store.Msg.on('change:isUnsentMedia', (msg, unsent) => { if (msg.id.fromMe && !unsent) window.onMessageMediaUploadedEvent(window.WWebJS.getMessageModel(msg)); });
            window.Store.Msg.on('remove', (msg) => { if (msg.isNewMsg) window.onRemoveMessageEvent(window.WWebJS.getMessageModel(msg)); });
            window.Store.Msg.on('change:body', (msg, newBody, prevBody) => { window.onEditMessageEvent(window.WWebJS.getMessageModel(msg), newBody, prevBody); });
            window.Store.AppState.on('change:state', (_AppState, state) => { window.onAppStateChangedEvent(state); });
            window.Store.Conn.on('change:battery', (state) => { window.onBatteryStateChangedEvent(state); });
            window.Store.Call.on('add', (call) => { window.onIncomingCall(call); });
            window.Store.Chat.on('remove', async (chat) => { window.onRemoveChatEvent(await window.WWebJS.getChatModel(chat)); });
            window.Store.Chat.on('change:archive', async (chat, currState, prevState) => { window.onArchiveChatEvent(await window.WWebJS.getChatModel(chat), currState, prevState); });
            window.Store.Msg.on('add', (msg) => { 
                if (msg.isNewMsg) {
                    if(msg.type === 'ciphertext') {
                        // defer message event until ciphertext is resolved (type changed)
                        msg.once('change:type', (_msg) => window.onAddMessageEvent(window.WWebJS.getMessageModel(_msg)));
                    } else {
                        window.onAddMessageEvent(window.WWebJS.getMessageModel(msg)); 
                    }
                }
            });
            window.Store.Chat.on('change:unreadCount', (chat) => {window.onChatUnreadCountEvent(chat);});
            window.Store.Conn.on('change:ref', (_Conn, before, after) => {window.onQRChanged(after);}); // change in qr code "ref"
            window.Store.Conn.on('change:hasSynced', (_Conn, hasSynced) => {window.onReady(hasSynced);}); // have we finished syncing so that we can be "ready" ? 
            
            
            {
                const module = window.Store.createOrUpdateReactionsModule;
                const ogMethod = module.createOrUpdateReactions;
                module.createOrUpdateReactions = ((...args) => {
                    window.onReaction(args[0].map(reaction => {
                        const msgKey = window.Store.MsgKey.fromString(reaction.msgKey);
                        const parentMsgKey = window.Store.MsgKey.fromString(reaction.parentMsgKey);
                        const timestamp = reaction.timestamp / 1000;

                        return {...reaction, msgKey, parentMsgKey, timestamp };
                    }));

                    return ogMethod(...args);
                }).bind(module);
            }
        });

        // Disconnect when navigating away when in PAIRING state (detect logout)
        this.pupPage.on('framenavigated', async () => {
            const appState = await this.getState();
            if(!appState || appState === WAState.PAIRING) {
                await this.authStrategy.disconnect();
                this.emit(Events.DISCONNECTED, 'NAVIGATION');
                await this.destroy();
            }
        });
    }

    async initWebVersionCache() {
        const { type: webCacheType, ...webCacheOptions } = this.options.webVersionCache;
        const webCache = WebCacheFactory.createWebCache(webCacheType, webCacheOptions);

        const requestedVersion = this.options.webVersion;
        const versionContent = await webCache.resolve(requestedVersion);

        if(versionContent) {
            await this.pupPage.setRequestInterception(true);
            this.pupPage.on('request', async (req) => {
                if(req.url() === WhatsWebURL) {
                    req.respond({
                        status: 200,
                        contentType: 'text/html',
                        body: versionContent
                    }); 
                } else {
                    req.continue();
                }
            });
        } else {
            this.pupPage.on('response', async (res) => {
                if(res.ok() && res.url() === WhatsWebURL) {
                    await webCache.persist(await res.text());
                }
            });
        }
    }

    /**
     * Closes the client
     */
    async destroy() {
        await this.pupBrowser.close();
        await this.authStrategy.destroy();
    }

    /**
     * Logs out the client, closing the current session
     */
    async logout() {
        await this.pupPage.evaluate(() => {
            return window.Store.AppState.logout();
        });
        await this.pupBrowser.close();

        let maxDelay = 0;
        while (this.pupBrowser.isConnected() && (maxDelay < 10)) { // waits a maximum of 1 second before calling the AuthStrategy
            await new Promise(resolve => setTimeout(resolve, 100));
            maxDelay++; 
        }

        await this.authStrategy.logout();
    }

    /**
     * Returns the version of WhatsApp Web currently being run
     * @returns {Promise<string>}
     */
    async getWWebVersion() {
        return await this.pupPage.evaluate(() => {
            return window.Debug.VERSION;
        });
    }

    /**
     * Mark as seen for the Chat
     *  @param {string} chatId
     *  @returns {Promise<boolean>} result
     * 
     */
    async sendSeen(chatId) {
        const result = await this.pupPage.evaluate(async (chatId) => {
            return window.WWebJS.sendSeen(chatId);

        }, chatId);
        return result;
    }

    /**
     * Message options.
     * @typedef {Object} MessageSendOptions
     * @property {boolean} [linkPreview=true] - Show links preview. Has no effect on multi-device accounts.
     * @property {boolean} [sendAudioAsVoice=false] - Send audio as voice message with a generated waveform
     * @property {boolean} [sendVideoAsGif=false] - Send video as gif
     * @property {boolean} [sendMediaAsSticker=false] - Send media as a sticker
     * @property {boolean} [sendMediaAsDocument=false] - Send media as a document
     * @property {boolean} [isViewOnce=false] - Send photo/video as a view once message
     * @property {boolean} [parseVCards=true] - Automatically parse vCards and send them as contacts
     * @property {string} [caption] - Image or video caption
     * @property {string} [quotedMessageId] - Id of the message that is being quoted (or replied to)
     * @property {Contact[]} [mentions] - Contacts that are being mentioned in the message
     * @property {boolean} [sendSeen=true] - Mark the conversation as seen after sending the message
     * @property {string} [stickerAuthor=undefined] - Sets the author of the sticker, (if sendMediaAsSticker is true).
     * @property {string} [stickerName=undefined] - Sets the name of the sticker, (if sendMediaAsSticker is true).
     * @property {string[]} [stickerCategories=undefined] - Sets the categories of the sticker, (if sendMediaAsSticker is true). Provide emoji char array, can be null.
     * @property {MessageMedia} [media] - Media to be sent
     */

    /**
     * Send a message to a specific chatId
     * @param {string} chatId
     * @param {string|MessageMedia|Location|Contact|Array<Contact>|Buttons|List} content
     * @param {MessageSendOptions} [options] - Options used when sending the message
     * 
     * @returns {Promise<Message>} Message that was just sent
     */
    async sendMessage(chatId, content, options = {}) {
        let internalOptions = {
            linkPreview: options.linkPreview === false ? undefined : true,
            sendAudioAsVoice: options.sendAudioAsVoice,
            sendVideoAsGif: options.sendVideoAsGif,
            sendMediaAsSticker: options.sendMediaAsSticker,
            sendMediaAsDocument: options.sendMediaAsDocument,
            caption: options.caption,
            quotedMessageId: options.quotedMessageId,
            parseVCards: options.parseVCards === false ? false : true,
            mentionedJidList: Array.isArray(options.mentions) ? options.mentions : [],
            extraOptions: options.extra
        };

        const sendSeen = typeof options.sendSeen === 'undefined' ? true : options.sendSeen;

        if (content instanceof MessageMedia) {
            internalOptions.attachment = content;
            internalOptions.isViewOnce = options.isViewOnce,
            content = '';
        } else if (options.media instanceof MessageMedia) {
            internalOptions.attachment = options.media;
            internalOptions.caption = content;
            internalOptions.isViewOnce = options.isViewOnce,
            content = '';
        } else if (content instanceof Location) {
            internalOptions.location = content;
            content = '';
        } else if (content instanceof Contact) {
            internalOptions.contactCard = content.id._serialized;
            content = '';
        } else if (Array.isArray(content) && content.length > 0 && content[0] instanceof Contact) {
            internalOptions.contactCardList = content.map(contact => contact.id._serialized);
            content = '';
        } else if (content instanceof Buttons) {
            if (content.type !== 'chat') { internalOptions.attachment = content.body; }
            internalOptions.buttons = content;
            content = '';
        } else if (content instanceof List) {
            internalOptions.list = content;
            content = '';
        }
        
        if (internalOptions.sendMediaAsSticker && internalOptions.attachment) {
            internalOptions.attachment = await Util.formatToWebpSticker(
                internalOptions.attachment, {
                    name: options.stickerName,
                    author: options.stickerAuthor,
                    categories: options.stickerCategories
                }, this.pupPage
            );
        }

        const newMessage = await this.pupPage.evaluate(async (chatId, message, options, sendSeen) => {
            const chatWid = window.Store.WidFactory.createWid(chatId);
            const chat = await window.Store.Chat.find(chatWid);


            if (sendSeen) {
                window.WWebJS.sendSeen(chatId);
            }

            const msg = await window.WWebJS.sendMessage(chat, message, options, sendSeen);
            return msg.serialize();
        }, chatId, content, internalOptions, sendSeen);

        return new Message(this, newMessage);
    }

    /**
     * Searches for messages
     * @param {string} query
     * @param {Object} [options]
     * @param {number} [options.page]
     * @param {number} [options.limit]
     * @param {string} [options.chatId]
     * @returns {Promise<Message[]>}
     */
    async searchMessages(query, options = {}) {
        const messages = await this.pupPage.evaluate(async (query, page, count, remote) => {
            const { messages } = await window.Store.Msg.search(query, page, count, remote);
            return messages.map(msg => window.WWebJS.getMessageModel(msg));
        }, query, options.page, options.limit, options.chatId);

        return messages.map(msg => new Message(this, msg));
    }

    /**
     * Get all current chat instances
     * @returns {Promise<Array<Chat>>}
     */
    async getChats() {
        let chats = await this.pupPage.evaluate(async () => {
            return await window.WWebJS.getChats();
        });

        return chats.map(chat => ChatFactory.create(this, chat));
    }

    /**
     * Get chat instance by ID
     * @param {string} chatId 
     * @returns {Promise<Chat>}
     */
    async getChatById(chatId) {
        let chat = await this.pupPage.evaluate(async chatId => {
            return await window.WWebJS.getChat(chatId);
        }, chatId);

        return ChatFactory.create(this, chat);
    }

    /**
     * Get all current contact instances
     * @returns {Promise<Array<Contact>>}
     */
    async getContacts() {
        let contacts = await this.pupPage.evaluate(() => {
            return window.WWebJS.getContacts();
        });

        return contacts.map(contact => ContactFactory.create(this, contact));
    }

    /**
     * Get contact instance by ID
     * @param {string} contactId
     * @returns {Promise<Contact>}
     */
    async getContactById(contactId) {
        let contact = await this.pupPage.evaluate(contactId => {
            return window.WWebJS.getContact(contactId);
        }, contactId);

        return ContactFactory.create(this, contact);
    }


    async getMessageById(messageId) {
        const msg = await this.pupPage.evaluate(async messageId => {
            let msg = window.Store.Msg.get(messageId);
            if(msg) return window.WWebJS.getMessageModel(msg);

            const params = messageId.split('_');
            if(params.length !== 3) throw new Error('Invalid serialized message id specified');

            let messagesObject = await window.Store.Msg.getMessagesById([messageId]);
            if (messagesObject && messagesObject.messages.length) msg = messagesObject.messages[0];

            if(msg) return window.WWebJS.getMessageModel(msg);
        }, messageId);

        if(msg) return new Message(this, msg);
        return null;
    }

    /**
     * Returns an object with information about the invite code's group
     * @param {string} inviteCode 
     * @returns {Promise<object>} Invite information
     */
    async getInviteInfo(inviteCode) {
        return await this.pupPage.evaluate(inviteCode => {
            return window.Store.InviteInfo.queryGroupInvite(inviteCode);
        }, inviteCode);
    }

    /**
     * Accepts an invitation to join a group
     * @param {string} inviteCode Invitation code
     * @returns {Promise<string>} Id of the joined Chat
     */
    async acceptInvite(inviteCode) {
        const res = await this.pupPage.evaluate(async inviteCode => {
            return await window.Store.Invite.joinGroupViaInvite(inviteCode);
        }, inviteCode);

        return res.gid._serialized;
    }

    /**
     * Accepts a private invitation to join a group
     * @param {object} inviteInfo Invite V4 Info
     * @returns {Promise<Object>}
     */
    async acceptGroupV4Invite(inviteInfo) {
        if (!inviteInfo.inviteCode) throw 'Invalid invite code, try passing the message.inviteV4 object';
        if (inviteInfo.inviteCodeExp == 0) throw 'Expired invite code';
        return this.pupPage.evaluate(async inviteInfo => {
            let { groupId, fromId, inviteCode, inviteCodeExp } = inviteInfo;
            let userWid = window.Store.WidFactory.createWid(fromId);
            return await window.Store.JoinInviteV4.joinGroupViaInviteV4(inviteCode, String(inviteCodeExp), groupId, userWid);
        }, inviteInfo);
    }

    /**
     * Sets the current user's status message
     * @param {string} status New status message
     */
    async setStatus(status) {
        await this.pupPage.evaluate(async status => {
            return await window.Store.StatusUtils.setMyStatus(status);
        }, status);
    }

    /**
     * Sets the current user's display name. 
     * This is the name shown to WhatsApp users that have not added you as a contact beside your number in groups and in your profile.
     * @param {string} displayName New display name
     * @returns {Promise<Boolean>}
     */
    async setDisplayName(displayName) {
        const couldSet = await this.pupPage.evaluate(async displayName => {
            if(!window.Store.Conn.canSetMyPushname()) return false;

            if(window.Store.MDBackend) {
                // TODO
                return false;
            } else {
                const res = await window.Store.Wap.setPushname(displayName);
                return !res.status || res.status === 200;
            }
        }, displayName);

        return couldSet;
    }
    
    /**
     * Gets the current connection state for the client
     * @returns {WAState} 
     */
    async getState() {
        return await this.pupPage.evaluate(() => {
            if(!window.Store) return null;
            return window.Store.AppState.state;
        });
    }

    /**
     * Marks the client as online
     */
    async sendPresenceAvailable() {
        return await this.pupPage.evaluate(() => {
            return window.Store.PresenceUtils.sendPresenceAvailable();
        });
    }

    /**
     * Marks the client as unavailable
     */
    async sendPresenceUnavailable() {
        return await this.pupPage.evaluate(() => {
            return window.Store.PresenceUtils.sendPresenceUnavailable();
        });
    }

    /**
     * Enables and returns the archive state of the Chat
     * @returns {boolean}
     */
    async archiveChat(chatId) {
        return await this.pupPage.evaluate(async chatId => {
            let chat = await window.Store.Chat.get(chatId);
            await window.Store.Cmd.archiveChat(chat, true);
            return true;
        }, chatId);
    }

    /**
     * Changes and returns the archive state of the Chat
     * @returns {boolean}
     */
    async unarchiveChat(chatId) {
        return await this.pupPage.evaluate(async chatId => {
            let chat = await window.Store.Chat.get(chatId);
            await window.Store.Cmd.archiveChat(chat, false);
            return false;
        }, chatId);
    }

    /**
     * Pins the Chat
     * @returns {Promise<boolean>} New pin state. Could be false if the max number of pinned chats was reached.
     */
    async pinChat(chatId) {
        return this.pupPage.evaluate(async chatId => {
            let chat = window.Store.Chat.get(chatId);
            if (chat.pin) {
                return true;
            }
            const MAX_PIN_COUNT = 3;
            const chatModels = window.Store.Chat.getModelsArray();
            if (chatModels.length > MAX_PIN_COUNT) {
                let maxPinned = chatModels[MAX_PIN_COUNT - 1].pin;
                if (maxPinned) {
                    return false;
                }
            }
            await window.Store.Cmd.pinChat(chat, true);
            return true;
        }, chatId);
    }

    /**
     * Unpins the Chat
     * @returns {Promise<boolean>} New pin state
     */
    async unpinChat(chatId) {
        return this.pupPage.evaluate(async chatId => {
            let chat = window.Store.Chat.get(chatId);
            if (!chat.pin) {
                return false;
            }
            await window.Store.Cmd.pinChat(chat, false);
            return false;
        }, chatId);
    }

    /**
     * Mutes this chat forever, unless a date is specified
     * @param {string} chatId ID of the chat that will be muted
     * @param {?Date} unmuteDate Date when the chat will be unmuted, leave as is to mute forever
     */
    async muteChat(chatId, unmuteDate) {
        unmuteDate = unmuteDate ? unmuteDate.getTime() / 1000 : -1;
        await this.pupPage.evaluate(async (chatId, timestamp) => {
            let chat = await window.Store.Chat.get(chatId);
            await chat.mute.mute({expiration: timestamp, sendDevice:!0});
        }, chatId, unmuteDate || -1);
    }

    /**
     * Unmutes the Chat
     * @param {string} chatId ID of the chat that will be unmuted
     */
    async unmuteChat(chatId) {
        await this.pupPage.evaluate(async chatId => {
            let chat = await window.Store.Chat.get(chatId);
            await window.Store.Cmd.muteChat(chat, false);
        }, chatId);
    }

    /**
     * Mark the Chat as unread
     * @param {string} chatId ID of the chat that will be marked as unread
     */
    async markChatUnread(chatId) {
        await this.pupPage.evaluate(async chatId => {
            let chat = await window.Store.Chat.get(chatId);
            await window.Store.Cmd.markChatUnread(chat, true);
        }, chatId);
    }

    /**
     * Returns the contact ID's profile picture URL, if privacy settings allow it
     * @param {string} contactId the whatsapp user's ID
     * @returns {Promise<string>}
     */
    async getProfilePicUrl(contactId) {
        const profilePic = await this.pupPage.evaluate(async contactId => {
            try {
                const chatWid = window.Store.WidFactory.createWid(contactId);
                return await window.Store.ProfilePic.profilePicFind(chatWid);
            } catch (err) {
                if(err.name === 'ServerStatusCodeError') return undefined;
                throw err;
            }
        }, contactId);
        
        return profilePic ? profilePic.eurl : undefined;
    }

    /**
     * Gets the Contact's common groups with you. Returns empty array if you don't have any common group.
     * @param {string} contactId the whatsapp user's ID (_serialized format)
     * @returns {Promise<WAWebJS.ChatId[]>}
     */
    async getCommonGroups(contactId) {
        const commonGroups = await this.pupPage.evaluate(async (contactId) => {
            let contact = window.Store.Contact.get(contactId);
            if (!contact) {
                const wid = window.Store.WidFactory.createUserWid(contactId);
                const chatConstructor = window.Store.Contact.getModelsArray().find(c=>!c.isGroup).constructor;
                contact = new chatConstructor({id: wid});
            }

            if (contact.commonGroups) {
                return contact.commonGroups.serialize();
            }
            const status = await window.Store.findCommonGroups(contact);
            if (status) {
                return contact.commonGroups.serialize();
            }
            return [];
        }, contactId);
        const chats = [];
        for (const group of commonGroups) {
            chats.push(group.id);
        }
        return chats;
    }

    /**
     * Force reset of connection state for the client
    */
    async resetState() {
        await this.pupPage.evaluate(() => {
            window.Store.AppState.phoneWatchdog.shiftTimer.forceRunNow();
        });
    }

    /**
     * Check if a given ID is registered in whatsapp
     * @param {string} id the whatsapp user's ID
     * @returns {Promise<Boolean>}
     */
    async isRegisteredUser(id) {
        return Boolean(await this.getNumberId(id));
    }

    /**
     * Get the registered WhatsApp ID for a number. 
     * Will return null if the number is not registered on WhatsApp.
     * @param {string} number Number or ID ("@c.us" will be automatically appended if not specified)
     * @returns {Promise<Object|null>}
     */
    async getNumberId(number) {
        if (!number.endsWith('@c.us')) {
            number += '@c.us';
        }

        return await this.pupPage.evaluate(async number => {
            const wid = window.Store.WidFactory.createWid(number);
            const result = await window.Store.QueryExist(wid);
            if (!result || result.wid === undefined) return null;
            return result.wid;
        }, number);
    }

    /**
     * Get the formatted number of a WhatsApp ID.
     * @param {string} number Number or ID
     * @returns {Promise<string>}
     */
    async getFormattedNumber(number) {
        if (!number.endsWith('@s.whatsapp.net')) number = number.replace('c.us', 's.whatsapp.net');
        if (!number.includes('@s.whatsapp.net')) number = `${number}@s.whatsapp.net`;

        return await this.pupPage.evaluate(async numberId => {
            return window.Store.NumberInfo.formattedPhoneNumber(numberId);
        }, number);
    }

    /**
     * Get the country code of a WhatsApp ID.
     * @param {string} number Number or ID
     * @returns {Promise<string>}
     */
    async getCountryCode(number) {
        number = number.replace(' ', '').replace('+', '').replace('@c.us', '');

        return await this.pupPage.evaluate(async numberId => {
            return window.Store.NumberInfo.findCC(numberId);
        }, number);
    }

    /**
     * Create a new group
     * @param {string} name group title
     * @param {Array<Contact|string>} participants an array of Contacts or contact IDs to add to the group
     * @returns {Object} createRes
     * @returns {string} createRes.gid - ID for the group that was just created
     * @returns {Object.<string,string>} createRes.missingParticipants - participants that were not added to the group. Keys represent the ID for participant that was not added and its value is a status code that represents the reason why participant could not be added. This is usually 403 if the user's privacy settings don't allow you to add them to groups.
     */
    async createGroup(name, participants) {
        if (!Array.isArray(participants) || participants.length == 0) {
            throw 'You need to add at least one other participant to the group';
        }

        if (participants.every(c => c instanceof Contact)) {
            participants = participants.map(c => c.id._serialized);
        }

        const createRes = await this.pupPage.evaluate(async (name, participantIds) => {
            const participantWIDs = participantIds.map(p => window.Store.WidFactory.createWid(p));
            return await window.Store.GroupUtils.createGroup(name, participantWIDs, 0);
        }, name, participants);

        const missingParticipants = createRes.participants.reduce(((missing, c) => {
            const id = c.wid._serialized;
            const statusCode = c.error ? c.error.toString() : '200';
            if (statusCode != 200) return Object.assign(missing, { [id]: statusCode });
            return missing;
        }), {});

        return { gid: createRes.wid, missingParticipants };
    }

    /**
     * Get all current Labels
     * @returns {Promise<Array<Label>>}
     */
    async getLabels() {
        const labels = await this.pupPage.evaluate(async () => {
            return window.WWebJS.getLabels();
        });

        return labels.map(data => new Label(this, data));
    }

    /**
     * Get Label instance by ID
     * @param {string} labelId
     * @returns {Promise<Label>}
     */
    async getLabelById(labelId) {
        const label = await this.pupPage.evaluate(async (labelId) => {
            return window.WWebJS.getLabel(labelId);
        }, labelId);

        return new Label(this, label);
    }

    /**
     * Get all Labels assigned to a chat 
     * @param {string} chatId
     * @returns {Promise<Array<Label>>}
     */
    async getChatLabels(chatId) {
        const labels = await this.pupPage.evaluate(async (chatId) => {
            return window.WWebJS.getChatLabels(chatId);
        }, chatId);

        return labels.map(data => new Label(this, data));
    }

    /**
     * Get all Chats for a specific Label
     * @param {string} labelId
     * @returns {Promise<Array<Chat>>}
     */
    async getChatsByLabelId(labelId) {
        const chatIds = await this.pupPage.evaluate(async (labelId) => {
            const label = window.Store.Label.get(labelId);
            const labelItems = label.labelItemCollection.getModelsArray();
            return labelItems.reduce((result, item) => {
                if (item.parentType === 'Chat') {
                    result.push(item.parentId);
                }
                return result;
            }, []);
        }, labelId);

        return Promise.all(chatIds.map(id => this.getChatById(id)));
    }

    /**
     * Gets all blocked contacts by host account
     * @returns {Promise<Array<Contact>>}
     */
    async getBlockedContacts() {
        const blockedContacts = await this.pupPage.evaluate(() => {
            let chatIds = window.Store.Blocklist.getModelsArray().map(a => a.id._serialized);
            return Promise.all(chatIds.map(id => window.WWebJS.getContact(id)));
        });

        return blockedContacts.map(contact => ContactFactory.create(this.client, contact));
    }

    /**
     * Sets the current user's profile picture.
     * @param {MessageMedia} media
     * @returns {Promise<boolean>} Returns true if the picture was properly updated.
     */
    async setProfilePicture(media) {
        const success = await this.pupPage.evaluate((chatid, media) => {
            return window.WWebJS.setPicture(chatid, media);
        }, this.info.wid._serialized, media);

        return success;
    }

    /**
     * Deletes the current user's profile picture.
     * @returns {Promise<boolean>} Returns true if the picture was properly deleted.
     */
    async deleteProfilePicture() {
        const success = await this.pupPage.evaluate((chatid) => {
            return window.WWebJS.deletePicture(chatid);
        }, this.info.wid._serialized);

        return success;
    }

    /**
     * Change labels in chats
     * @param {Array<number|string>} labelIds
     * @param {Array<string>} chatIds
     * @returns {Promise<void>}
     */
    async addOrRemoveLabels(labelIds, chatIds) {

        return this.pupPage.evaluate(async (labelIds, chatIds) => {
            if (['smba', 'smbi'].indexOf(window.Store.Conn.platform) === -1) {
                throw '[LT01] Only Whatsapp business';
            }
            const labels = window.WWebJS.getLabels().filter(e => labelIds.find(l => l == e.id) !== undefined);
            const chats = window.Store.Chat.filter(e => chatIds.includes(e.id._serialized));

            let actions = labels.map(label => ({id: label.id, type: 'add'}));

            chats.forEach(chat => {
                (chat.labels || []).forEach(n => {
                    if (!actions.find(e => e.id == n)) {
                        actions.push({id: n, type: 'remove'});
                    }
                });
            });

            return await window.Store.Label.addOrRemoveLabels(actions, chats);
        }, labelIds, chatIds);
    }
}

module.exports = Client;<|MERGE_RESOLUTION|>--- conflicted
+++ resolved
@@ -242,91 +242,7 @@
                 window.onQRChanged(conn.ref);
             });
         }
-
-<<<<<<< HEAD
         // Register other events
-=======
-        await page.evaluate(() => {
-            /**
-             * Helper function that compares between two WWeb versions. Its purpose is to help the developer to choose the correct code implementation depending on the comparison value and the WWeb version.
-             * @param {string} lOperand The left operand for the WWeb version string to compare with
-             * @param {string} operator The comparison operator
-             * @param {string} rOperand The right operand for the WWeb version string to compare with
-             * @returns {boolean} Boolean value that indicates the result of the comparison
-             */
-            window.compareWwebVersions = (lOperand, operator, rOperand) => {
-                if (!['>', '>=', '<', '<=', '='].includes(operator)) {
-                    throw new class _ extends Error {
-                        constructor(m) { super(m); this.name = 'CompareWwebVersionsError'; }
-                    }('Invalid comparison operator is provided');
-
-                }
-                if (typeof lOperand !== 'string' || typeof rOperand !== 'string') {
-                    throw new class _ extends Error {
-                        constructor(m) { super(m); this.name = 'CompareWwebVersionsError'; }
-                    }('A non-string WWeb version type is provided');
-                }
-
-                lOperand = lOperand.replace(/-beta$/, '');
-                rOperand = rOperand.replace(/-beta$/, '');
-
-                while (lOperand.length !== rOperand.length) {
-                    lOperand.length > rOperand.length
-                        ? rOperand = rOperand.concat('0')
-                        : lOperand = lOperand.concat('0');
-                }
-
-                lOperand = Number(lOperand.replace(/\./g, ''));
-                rOperand = Number(rOperand.replace(/\./g, ''));
-
-                return (
-                    operator === '>' ? lOperand > rOperand :
-                        operator === '>=' ? lOperand >= rOperand :
-                            operator === '<' ? lOperand < rOperand :
-                                operator === '<=' ? lOperand <= rOperand :
-                                    operator === '=' ? lOperand === rOperand :
-                                        false
-                );
-            };
-        });
-
-        await page.evaluate(ExposeStore, moduleRaid.toString());
-        const authEventPayload = await this.authStrategy.getAuthEventPayload();
-
-        /**
-         * Emitted when authentication is successful
-         * @event Client#authenticated
-         */
-        this.emit(Events.AUTHENTICATED, authEventPayload);
-
-        // Check window.Store Injection
-        await page.waitForFunction('window.Store != undefined');
-
-        await page.evaluate(async () => {
-            // safely unregister service workers
-            const registrations = await navigator.serviceWorker.getRegistrations();
-            for (let registration of registrations) {
-                registration.unregister();
-            }
-        });
-
-        //Load util functions (serializers, helper functions)
-        await page.evaluate(LoadUtils);
-
-        // Expose client info
-        /**
-         * Current connection information
-         * @type {ClientInfo}
-         */
-        this.info = new ClientInfo(this, await page.evaluate(() => {
-            return { ...window.Store.Conn.serialize(), wid: window.Store.User.getMeUser() };
-        }));
-
-        // Add InterfaceController
-        this.interface = new InterfaceController(this);
-
-        // Register events
->>>>>>> ecf19eb9
         await page.exposeFunction('onAddMessageEvent', msg => {
             if (msg.type === 'gp2') {
                 const notification = new GroupNotification(this, msg);
