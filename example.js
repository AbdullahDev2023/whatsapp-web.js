--- conflicted
+++ resolved
@@ -199,19 +199,8 @@
         let button = new Buttons(
             'Button body',
             [
-<<<<<<< HEAD
                 { body: 'Some text' },
                 { body: 'Try clicking me (id:test)', id: 'test'},
-=======
-                { body: 'whatsapp-web.js', url: 'https://wwebjs.dev/' },
-                { body: 'Copy', url: 'https://www.whatsapp.com/otp/copy/This text will be copied to your clipboard' },
-                { body: 'Call me', number: '+1 (805) 457-4992' },
-                // Limited to 3 template buttons, any more will be ignored
-                { body: 'Some text' },
-                { body: 'Another text' },
-                { body: 'Another another text' },
-                // Limited to 3 quick reply buttons, any more will be ignored
->>>>>>> 9184eca9
             ],
             'title',
             'footer'
